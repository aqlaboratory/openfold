name: undefined_names
on: [pull_request, push]
jobs:
  undefined_names:
    runs-on: ubuntu-latest
    steps:
<<<<<<< HEAD
      - uses: actions/checkout@v4
      - uses: actions/setup-python@v6
=======
      - uses: actions/checkout@v5
      - uses: actions/setup-python@v5
>>>>>>> ce0029e1
      - run: pip install --upgrade pip
      - run: pip install flake8
      - run: flake8 . --count --select=E9,F63,F7,F82 --show-source --statistics<|MERGE_RESOLUTION|>--- conflicted
+++ resolved
@@ -4,13 +4,8 @@
   undefined_names:
     runs-on: ubuntu-latest
     steps:
-<<<<<<< HEAD
-      - uses: actions/checkout@v4
+      - uses: actions/checkout@v5
       - uses: actions/setup-python@v6
-=======
-      - uses: actions/checkout@v5
-      - uses: actions/setup-python@v5
->>>>>>> ce0029e1
       - run: pip install --upgrade pip
       - run: pip install flake8
       - run: flake8 . --count --select=E9,F63,F7,F82 --show-source --statistics