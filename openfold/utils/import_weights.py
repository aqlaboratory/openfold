--- conflicted
+++ resolved
@@ -129,11 +129,7 @@
                 raise
 
 
-<<<<<<< HEAD
-def get_translation_dict(model, version, is_multimer=False):
-=======
-def generate_translation_dict(model, version):
->>>>>>> 84659c93
+def generate_translation_dict(model, version, is_multimer=False):
     #######################
     # Some templates
     #######################
@@ -281,7 +277,7 @@
         },
         "v_scalar_projection": {
             "weights": LinearWeightMultimer(
-                ipa.linear_k.weight,
+                ipa.linear_v.weight,
             ),
         },
         "q_point_projection": PointProjectionParams(
@@ -392,21 +388,12 @@
     ############################
     # translations dict overflow
     ############################
-<<<<<<< HEAD
-    tps_blocks = model.template_embedder.template_pair_stack.blocks
-    tps_blocks_params = stacked(
-        [TemplatePairBlockParams(b) for b in tps_blocks]
-    )
-=======
->>>>>>> 84659c93
-
     ems_blocks = model.extra_msa_stack.blocks
     ems_blocks_params = stacked([ExtraMSABlockParams(b) for b in ems_blocks])
 
     evo_blocks = model.evoformer.blocks
     evo_blocks_params = stacked([EvoformerBlockParams(b) for b in evo_blocks])
 
-<<<<<<< HEAD
     if(not is_multimer):
         translations = {
             "evoformer": {
@@ -424,32 +411,10 @@
                 "pair_activiations": LinearParams(
                     model.input_embedder.linear_relpos
                 ),
-                "template_embedding": {
-                    "single_template_embedding": {
-                        "embedding2d": LinearParams(
-                            model.template_embedder.template_pair_embedder.linear
-                        ),
-                        "template_pair_stack": {
-                            "__layer_stack_no_state": tps_blocks_params,
-                        },
-                        "output_layer_norm": LayerNormParams(
-                            model.template_embedder.template_pair_stack.layer_norm
-                        ),
-                    },
-                    "attention": AttentionParams(
-                        model.template_embedder.template_pointwise_att.mha
-                    ),
-                },
                 "extra_msa_activations": LinearParams(
                     model.extra_msa_embedder.linear
                 ),
                 "extra_msa_stack": ems_blocks_params,
-                "template_single_embedding": LinearParams(
-                    model.template_embedder.template_angle_embedder.linear_1
-                ),
-                "template_projection": LinearParams(
-                    model.template_embedder.template_angle_embedder.linear_2
-                ),
                 "evoformer_iteration": evo_blocks_params,
                 "single_activations": LinearParams(model.evoformer.linear),
             },
@@ -486,7 +451,6 @@
             },
         }
     else:
-        temp_embedder = model.template_embedder
         translations = {
             "evoformer": {
                 "preprocess_1d": LinearParams(model.input_embedder.linear_tf_m),
@@ -505,53 +469,6 @@
                         model.input_embedder.linear_relpos
                     ),
                 },
-                "template_embedding": {
-                    "single_template_embedding": {
-                        "query_embedding_norm": LayerNormParams(
-                            temp_embedder.template_pair_embedder.query_embedding_layer_norm
-                        ),
-                        "template_pair_embedding_0": LinearParams(
-                            temp_embedder.template_pair_embedder.dgram_linear
-                        ),
-                        "template_pair_embedding_1": LinearParamsMultimer(
-                            temp_embedder.template_pair_embedder.pseudo_beta_mask_linear
-                        ),
-                        "template_pair_embedding_2": LinearParams(
-                            temp_embedder.template_pair_embedder.aatype_linear_1
-                        ),
-                        "template_pair_embedding_3": LinearParams(
-                            temp_embedder.template_pair_embedder.aatype_linear_2
-                        ),
-                        "template_pair_embedding_4": LinearParamsMultimer(
-                            temp_embedder.template_pair_embedder.x_linear
-                        ),
-                        "template_pair_embedding_5": LinearParamsMultimer(
-                            temp_embedder.template_pair_embedder.y_linear
-                        ),
-                        "template_pair_embedding_6": LinearParamsMultimer(
-                            temp_embedder.template_pair_embedder.z_linear
-                        ),
-                        "template_pair_embedding_7": LinearParamsMultimer(
-                            temp_embedder.template_pair_embedder.backbone_mask_linear
-                        ),
-                        "template_pair_embedding_8": LinearParams(
-                            temp_embedder.template_pair_embedder.query_embedding_linear
-                        ),
-                        "template_embedding_iteration": tps_blocks_params,
-                        "output_layer_norm": LayerNormParams(
-                            model.template_embedder.template_pair_stack.layer_norm
-                        ),
-                    },
-                    "output_linear": LinearParams(
-                        temp_embedder.linear_t
-                    ),
-                },
-                "template_projection": LinearParams(
-                    temp_embedder.template_single_embedder.template_projector,
-                ),
-                "template_single_embedding": LinearParams(
-                    temp_embedder.template_single_embedder.template_single_embedder,
-                ),
                 "extra_msa_activations": LinearParams(
                     model.extra_msa_embedder.linear
                 ),
@@ -591,63 +508,6 @@
                 "logits": LinearParams(model.aux_heads.masked_msa.linear),
             },
         }
-=======
-    translations = {
-        "evoformer": {
-            "preprocess_1d": LinearParams(model.input_embedder.linear_tf_m),
-            "preprocess_msa": LinearParams(model.input_embedder.linear_msa_m),
-            "left_single": LinearParams(model.input_embedder.linear_tf_z_i),
-            "right_single": LinearParams(model.input_embedder.linear_tf_z_j),
-            "prev_pos_linear": LinearParams(model.recycling_embedder.linear),
-            "prev_msa_first_row_norm": LayerNormParams(
-                model.recycling_embedder.layer_norm_m
-            ),
-            "prev_pair_norm": LayerNormParams(
-                model.recycling_embedder.layer_norm_z
-            ),
-            "pair_activiations": LinearParams(
-                model.input_embedder.linear_relpos
-            ),
-            "extra_msa_activations": LinearParams(
-                model.extra_msa_embedder.linear
-            ),
-            "extra_msa_stack": ems_blocks_params,
-            "evoformer_iteration": evo_blocks_params,
-            "single_activations": LinearParams(model.evoformer.linear),
-        },
-        "structure_module": {
-            "single_layer_norm": LayerNormParams(
-                model.structure_module.layer_norm_s
-            ),
-            "initial_projection": LinearParams(
-                model.structure_module.linear_in
-            ),
-            "pair_layer_norm": LayerNormParams(
-                model.structure_module.layer_norm_z
-            ),
-            "fold_iteration": FoldIterationParams(model.structure_module),
-        },
-        "predicted_lddt_head": {
-            "input_layer_norm": LayerNormParams(
-                model.aux_heads.plddt.layer_norm
-            ),
-            "act_0": LinearParams(model.aux_heads.plddt.linear_1),
-            "act_1": LinearParams(model.aux_heads.plddt.linear_2),
-            "logits": LinearParams(model.aux_heads.plddt.linear_3),
-        },
-        "distogram_head": {
-            "half_logits": LinearParams(model.aux_heads.distogram.linear),
-        },
-        "experimentally_resolved_head": {
-            "logits": LinearParams(
-                model.aux_heads.experimentally_resolved.linear
-            ),
-        },
-        "masked_msa_head": {
-            "logits": LinearParams(model.aux_heads.masked_msa.linear),
-        },
-    }
->>>>>>> 84659c93
 
     no_templ = [
         "model_3",
@@ -659,60 +519,98 @@
     ]
 
     if version not in no_templ:
-        tps_blocks = model.template_pair_stack.blocks
+        tps_blocks = model.template_embedder.template_pair_stack.blocks
         tps_blocks_params = stacked(
             [TemplatePairBlockParams(b) for b in tps_blocks]
-        ) 
-        template_param_dict = {
-            "template_embedding": {
-                "single_template_embedding": {
-                    "embedding2d": LinearParams(
-                        model.template_pair_embedder.linear
-                    ),
-                    "template_pair_stack": {
-                        "__layer_stack_no_state": tps_blocks_params,
+        )
+        if (not is_multimer):
+            template_param_dict = {
+                "template_embedding": {
+                    "single_template_embedding": {
+                        "embedding2d": LinearParams(
+                            model.template_embedder.template_pair_embedder.linear
+                        ),
+                        "template_pair_stack": {
+                            "__layer_stack_no_state": tps_blocks_params,
+                        },
+                        "output_layer_norm": LayerNormParams(
+                            model.template_embedder.template_pair_stack.layer_norm
+                        ),
                     },
-                    "output_layer_norm": LayerNormParams(
-                        model.template_pair_stack.layer_norm
+                    "attention": AttentionParams(model.template_embedder.template_pointwise_att.mha),
+                },
+                "template_single_embedding": LinearParams(
+                    model.template_embedder.template_angle_embedder.linear_1
+                ),
+                "template_projection": LinearParams(
+                    model.template_embedder.template_angle_embedder.linear_2
+                ),
+            }
+        else:
+            temp_embedder = model.template_embedder
+            template_param_dict = {
+                "template_embedding": {
+                    "single_template_embedding": {
+                        "query_embedding_norm": LayerNormParams(
+                            temp_embedder.template_pair_embedder.query_embedding_layer_norm
+                        ),
+                        "template_pair_embedding_0": LinearParams(
+                            temp_embedder.template_pair_embedder.dgram_linear
+                        ),
+                        "template_pair_embedding_1": LinearParamsMultimer(
+                            temp_embedder.template_pair_embedder.pseudo_beta_mask_linear
+                        ),
+                        "template_pair_embedding_2": LinearParams(
+                            temp_embedder.template_pair_embedder.aatype_linear_1
+                        ),
+                        "template_pair_embedding_3": LinearParams(
+                            temp_embedder.template_pair_embedder.aatype_linear_2
+                        ),
+                        "template_pair_embedding_4": LinearParamsMultimer(
+                            temp_embedder.template_pair_embedder.x_linear
+                        ),
+                        "template_pair_embedding_5": LinearParamsMultimer(
+                            temp_embedder.template_pair_embedder.y_linear
+                        ),
+                        "template_pair_embedding_6": LinearParamsMultimer(
+                            temp_embedder.template_pair_embedder.z_linear
+                        ),
+                        "template_pair_embedding_7": LinearParamsMultimer(
+                            temp_embedder.template_pair_embedder.backbone_mask_linear
+                        ),
+                        "template_pair_embedding_8": LinearParams(
+                            temp_embedder.template_pair_embedder.query_embedding_linear
+                        ),
+                        "template_embedding_iteration": tps_blocks_params,
+                        "output_layer_norm": LayerNormParams(
+                            model.template_embedder.template_pair_stack.layer_norm
+                        ),
+                    },
+                    "output_linear": LinearParams(
+                        temp_embedder.linear_t
                     ),
                 },
-                "attention": AttentionParams(model.template_pointwise_att.mha),
-            },
-            "template_single_embedding": LinearParams(
-                model.template_angle_embedder.linear_1
-            ),
-            "template_projection": LinearParams(
-                model.template_angle_embedder.linear_2
-            ),
-        }
-        
-        translations["evoformer"].update(template_param_dict)   
+                "template_projection": LinearParams(
+                    temp_embedder.template_single_embedder.template_projector,
+                ),
+                "template_single_embedding": LinearParams(
+                    temp_embedder.template_single_embedder.template_single_embedder,
+                ),
+            }
+
+        translations["evoformer"].update(template_param_dict)
 
     if "_ptm" in version:
         translations["predicted_aligned_error_head"] = {
             "logits": LinearParams(model.aux_heads.tm.linear)
         }
 
-<<<<<<< HEAD
-=======
-
->>>>>>> 84659c93
     return translations
 
 
 def import_jax_weights_(model, npz_path, version="model_1"):
     data = np.load(npz_path)
-<<<<<<< HEAD
-    
-    translations = get_translation_dict(
-        model,
-        version,
-        is_multimer=("multimer" in version)
-    )
-=======
-
-    translations = generate_translation_dict(model, version)
->>>>>>> 84659c93
+    translations = generate_translation_dict(model, version, is_multimer=("multimer" in version))
 
     # Flatten keys and insert missing key prefixes
     flat = process_translation_dict(translations)
