# Copyright 2021 AlQuraishi Laboratory
# Copyright 2021 DeepMind Technologies Limited
#
# Licensed under the Apache License, Version 2.0 (the "License");
# you may not use this file except in compliance with the License.
# You may obtain a copy of the License at
#
#      http://www.apache.org/licenses/LICENSE-2.0
#
# Unless required by applicable law or agreed to in writing, software
# distributed under the License is distributed on an "AS IS" BASIS,
# WITHOUT WARRANTIES OR CONDITIONS OF ANY KIND, either express or implied.
# See the License for the specific language governing permissions and
# limitations under the License.

import math

import numpy as np
import torch
import torch.nn as nn
from typing import Dict

from openfold.np import protein
import openfold.np.residue_constants as rc
from openfold.utils.rigid_utils import Rotation, Rigid
from openfold.utils.tensor_utils import (
    batched_gather,
    one_hot,
    tree_map,
    tensor_tree_map,
)


def pseudo_beta_fn(aatype, all_atom_positions, all_atom_masks):
    is_gly = aatype == rc.restype_order["G"]
    ca_idx = rc.atom_order["CA"]
    cb_idx = rc.atom_order["CB"]
    pseudo_beta = torch.where(
        is_gly[..., None].expand(*((-1,) * len(is_gly.shape)), 3),
        all_atom_positions[..., ca_idx, :],
        all_atom_positions[..., cb_idx, :],
    )

    if all_atom_masks is not None:
        pseudo_beta_mask = torch.where(
            is_gly,
            all_atom_masks[..., ca_idx],
            all_atom_masks[..., cb_idx],
        )
        return pseudo_beta, pseudo_beta_mask
    else:
        return pseudo_beta


def atom14_to_atom37(atom14, batch):
    atom37_data = batched_gather(
        atom14,
        batch["residx_atom37_to_atom14"],
        dim=-2,
        no_batch_dims=len(atom14.shape[:-2]),
    )

    atom37_data = atom37_data * batch["atom37_atom_exists"][..., None]

    return atom37_data


def build_template_angle_feat(template_feats):
    template_aatype = template_feats["template_aatype"]
    torsion_angles_sin_cos = template_feats["template_torsion_angles_sin_cos"]
    alt_torsion_angles_sin_cos = template_feats[
        "template_alt_torsion_angles_sin_cos"
    ]
    torsion_angles_mask = template_feats["template_torsion_angles_mask"]
    template_angle_feat = torch.cat(
        [
            nn.functional.one_hot(template_aatype, 22),
            torsion_angles_sin_cos.reshape(
                *torsion_angles_sin_cos.shape[:-2], 14
            ),
            alt_torsion_angles_sin_cos.reshape(
                *alt_torsion_angles_sin_cos.shape[:-2], 14
            ),
            torsion_angles_mask,
        ],
        dim=-1,
    )

    return template_angle_feat


def dgram_from_positions(
    pos: torch.Tensor, 
    min_bin: float = 3.25, 
    max_bin: float = 50.75, 
    no_bins: float = 39, 
    inf: float = 1e8,
):
    dgram = torch.sum(
        (pos[..., None, :] - pos[..., None, :, :]) ** 2, dim=-1, keepdim=True
    )
    lower = torch.linspace(min_bin, max_bin, no_bins, device=pos.device) ** 2
    upper = torch.cat([lower[1:], lower.new_tensor([inf])], dim=-1)
    dgram = ((dgram > lower) * (dgram < upper)).type(dgram.dtype)

    return dgram


def build_template_pair_feat(
<<<<<<< HEAD
    batch, min_bin, max_bin, no_bins, use_unit_vector=False, eps=1e-20, inf=1e8
=======
    batch, 
    min_bin, max_bin, no_bins, 
    use_unit_vector=False, 
    eps=1e-20, inf=1e8
>>>>>>> 576174f0
):
    template_mask = batch["template_pseudo_beta_mask"]
    template_mask_2d = template_mask[..., None] * template_mask[..., None, :]

    # Compute distogram (this seems to differ slightly from Alg. 5)
    tpb = batch["template_pseudo_beta"]
<<<<<<< HEAD
    dgram = dgram_from_positions(tpb, min_bin, max_bin, no_bins, inf)
=======
    dgram = torch.sum(
        (tpb[..., None, :] - tpb[..., None, :, :]) ** 2, dim=-1, keepdim=True
    )
    lower = torch.linspace(min_bin, max_bin, no_bins, device=tpb.device) ** 2
    upper = torch.cat([lower[1:], lower.new_tensor([inf])], dim=-1)
    dgram = ((dgram > lower) * (dgram < upper)).type(dgram.dtype)
>>>>>>> 576174f0

    to_concat = [dgram, template_mask_2d[..., None]]

    aatype_one_hot = nn.functional.one_hot(
        batch["template_aatype"],
        rc.restype_num + 2,
    )

    n_res = batch["template_aatype"].shape[-1]
    to_concat.append(
        aatype_one_hot[..., None, :, :].expand(
            *aatype_one_hot.shape[:-2], n_res, -1, -1
        )
    )
    to_concat.append(
        aatype_one_hot[..., None, :].expand(
            *aatype_one_hot.shape[:-2], -1, n_res, -1
        )
    )

    n, ca, c = [rc.atom_order[a] for a in ["N", "CA", "C"]]
    rigids = Rigid.make_transform_from_reference(
        n_xyz=batch["template_all_atom_positions"][..., n, :],
        ca_xyz=batch["template_all_atom_positions"][..., ca, :],
        c_xyz=batch["template_all_atom_positions"][..., c, :],
        eps=eps,
    )
    points = rigids.get_trans()[..., None, :, :]
    rigid_vec = rigids[..., None].invert_apply(points)

    inv_distance_scalar = torch.rsqrt(eps + torch.sum(rigid_vec ** 2, dim=-1))

    t_aa_masks = batch["template_all_atom_mask"]
    template_mask = (
        t_aa_masks[..., n] * t_aa_masks[..., ca] * t_aa_masks[..., c]
    )
    template_mask_2d = template_mask[..., None] * template_mask[..., None, :]

    inv_distance_scalar = inv_distance_scalar * template_mask_2d
    unit_vector = rigid_vec * inv_distance_scalar[..., None]
    
    if(not use_unit_vector):
        unit_vector = unit_vector * 0.
    
    to_concat.extend(torch.unbind(unit_vector[..., None, :], dim=-1))
    to_concat.append(template_mask_2d[..., None])

    act = torch.cat(to_concat, dim=-1)
    act = act * template_mask_2d[..., None]

    return act


def build_extra_msa_feat(batch):
    msa_1hot = nn.functional.one_hot(batch["extra_msa"], 23)
    msa_feat = [
        msa_1hot,
        batch["extra_has_deletion"].unsqueeze(-1),
        batch["extra_deletion_value"].unsqueeze(-1),
    ]
    return msa_feat


def torsion_angles_to_frames(
    r: Rigid,
    alpha: torch.Tensor,
    aatype: torch.Tensor,
    rrgdf: torch.Tensor,
):
    # [*, N, 8, 4, 4]
    default_4x4 = rrgdf[aatype, ...]

    # [*, N, 8] transformations, i.e.
    #   One [*, N, 8, 3, 3] rotation matrix and
    #   One [*, N, 8, 3]    translation matrix
    default_r = r.from_tensor_4x4(default_4x4)

    bb_rot = alpha.new_zeros((*((1,) * len(alpha.shape[:-1])), 2))
    bb_rot[..., 1] = 1

    # [*, N, 8, 2]
    alpha = torch.cat(
        [bb_rot.expand(*alpha.shape[:-2], -1, -1), alpha], dim=-2
    )

    # [*, N, 8, 3, 3]
    # Produces rotation matrices of the form:
    # [
    #   [1, 0  , 0  ],
    #   [0, a_2,-a_1],
    #   [0, a_1, a_2]
    # ]
    # This follows the original code rather than the supplement, which uses
    # different indices.

    all_rots = alpha.new_zeros(default_r.get_rots().get_rot_mats().shape)
    all_rots[..., 0, 0] = 1
    all_rots[..., 1, 1] = alpha[..., 1]
    all_rots[..., 1, 2] = -alpha[..., 0]
    all_rots[..., 2, 1:] = alpha

    all_rots = Rigid(Rotation(rot_mats=all_rots), None)

    all_frames = default_r.compose(all_rots)

    chi2_frame_to_frame = all_frames[..., 5]
    chi3_frame_to_frame = all_frames[..., 6]
    chi4_frame_to_frame = all_frames[..., 7]

    chi1_frame_to_bb = all_frames[..., 4]
    chi2_frame_to_bb = chi1_frame_to_bb.compose(chi2_frame_to_frame)
    chi3_frame_to_bb = chi2_frame_to_bb.compose(chi3_frame_to_frame)
    chi4_frame_to_bb = chi3_frame_to_bb.compose(chi4_frame_to_frame)

    all_frames_to_bb = Rigid.cat(
        [
            all_frames[..., :5],
            chi2_frame_to_bb.unsqueeze(-1),
            chi3_frame_to_bb.unsqueeze(-1),
            chi4_frame_to_bb.unsqueeze(-1),
        ],
        dim=-1,
    )

    all_frames_to_global = r[..., None].compose(all_frames_to_bb)

    return all_frames_to_global


def frames_and_literature_positions_to_atom14_pos(
    r: Rigid,
    aatype: torch.Tensor,
    default_frames,
    group_idx,
    atom_mask,
    lit_positions,
):
    # [*, N, 14, 4, 4]
    default_4x4 = default_frames[aatype, ...]

    # [*, N, 14]
    group_mask = group_idx[aatype, ...]

    # [*, N, 14, 8]
    group_mask = nn.functional.one_hot(
        group_mask,
        num_classes=default_frames.shape[-3],
    )

    # [*, N, 14, 8]
    t_atoms_to_global = r[..., None, :] * group_mask

    # [*, N, 14]
    t_atoms_to_global = t_atoms_to_global.map_tensor_fn(
        lambda x: torch.sum(x, dim=-1)
    )

    # [*, N, 14, 1]
    atom_mask = atom_mask[aatype, ...].unsqueeze(-1)

    # [*, N, 14, 3]
    lit_positions = lit_positions[aatype, ...]
    pred_positions = t_atoms_to_global.apply(lit_positions)
    pred_positions = pred_positions * atom_mask

    return pred_positions<|MERGE_RESOLUTION|>--- conflicted
+++ resolved
@@ -107,30 +107,17 @@
 
 
 def build_template_pair_feat(
-<<<<<<< HEAD
-    batch, min_bin, max_bin, no_bins, use_unit_vector=False, eps=1e-20, inf=1e8
-=======
     batch, 
     min_bin, max_bin, no_bins, 
     use_unit_vector=False, 
     eps=1e-20, inf=1e8
->>>>>>> 576174f0
 ):
     template_mask = batch["template_pseudo_beta_mask"]
     template_mask_2d = template_mask[..., None] * template_mask[..., None, :]
 
     # Compute distogram (this seems to differ slightly from Alg. 5)
     tpb = batch["template_pseudo_beta"]
-<<<<<<< HEAD
     dgram = dgram_from_positions(tpb, min_bin, max_bin, no_bins, inf)
-=======
-    dgram = torch.sum(
-        (tpb[..., None, :] - tpb[..., None, :, :]) ** 2, dim=-1, keepdim=True
-    )
-    lower = torch.linspace(min_bin, max_bin, no_bins, device=tpb.device) ** 2
-    upper = torch.cat([lower[1:], lower.new_tensor([inf])], dim=-1)
-    dgram = ((dgram > lower) * (dgram < upper)).type(dgram.dtype)
->>>>>>> 576174f0
 
     to_concat = [dgram, template_mask_2d[..., None]]
 
