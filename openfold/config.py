--- conflicted
+++ resolved
@@ -16,7 +16,7 @@
         path = s.split('.')
         setting = config
         for p in path:
-            setting = setting[p]
+            setting = setting.get(p)
 
         return setting
 
@@ -154,6 +154,7 @@
         c.loss.tm.weight = 0.1
     elif "multimer" in name:
         c.globals.is_multimer = True
+        c.loss.masked_msa.num_classes = 22
         for k,v in multimer_model_config_update.items():
             c.model[k] = v
 
@@ -485,13 +486,9 @@
                     "transition_n": 4,
                     "msa_dropout": 0.15,
                     "pair_dropout": 0.25,
-<<<<<<< HEAD
                     "opm_first": False,
-                    "clear_cache_between_blocks": True,
-=======
                     "clear_cache_between_blocks": False,
                     "tune_chunk_size": tune_chunk_size,
->>>>>>> 84659c93
                     "inf": 1e9,
                     "eps": eps,  # 1e-10,
                     "ckpt": blocks_per_ckpt is not None,
@@ -605,6 +602,7 @@
                 "weight": 0.01,
             },
             "masked_msa": {
+                "num_classes": 23,
                 "eps": eps,  # 1e-8,
                 "weight": 2.0,
             },
@@ -730,6 +728,23 @@
         "inf": 1e9,
         "eps": eps,  # 1e-10,
     },
+    "structure_module": {
+        "c_s": c_s,
+        "c_z": c_z,
+        "c_ipa": 16,
+        "c_resnet": 128,
+        "no_heads_ipa": 12,
+        "no_qk_points": 4,
+        "no_v_points": 8,
+        "dropout_rate": 0.1,
+        "no_blocks": 8,
+        "no_transition_layers": 1,
+        "no_resnet_blocks": 2,
+        "no_angles": 7,
+        "trans_scale_factor": 20,
+        "epsilon": eps,  # 1e-12,
+        "inf": 1e5,
+    },
     "heads": {
         "lddt": {
             "no_bins": 50,
