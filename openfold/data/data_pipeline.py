# Copyright 2021 AlQuraishi Laboratory
# Copyright 2021 DeepMind Technologies Limited
#
# Licensed under the Apache License, Version 2.0 (the "License");
# you may not use this file except in compliance with the License.
# You may obtain a copy of the License at
#
#      http://www.apache.org/licenses/LICENSE-2.0
#
# Unless required by applicable law or agreed to in writing, software
# distributed under the License is distributed on an "AS IS" BASIS,
# WITHOUT WARRANTIES OR CONDITIONS OF ANY KIND, either express or implied.
# See the License for the specific language governing permissions and
# limitations under the License.

import os
import copy
import collections
import contextlib
import dataclasses
from multiprocessing import cpu_count
import tempfile
from typing import Mapping, Optional, Sequence, Any, MutableMapping, Union
import subprocess
import numpy as np
import torch
import pickle
from openfold.data import templates, parsers, mmcif_parsing, msa_identifiers, msa_pairing, feature_processing_multimer
from openfold.data.templates import get_custom_template_features, empty_template_feats
from openfold.data.tools import jackhmmer, hhblits, hhsearch, hmmsearch
from openfold.data.tools.utils import to_date
from openfold.np import residue_constants, protein
import concurrent
from concurrent.futures import ThreadPoolExecutor

FeatureDict = MutableMapping[str, np.ndarray]
TemplateSearcher = Union[hhsearch.HHSearch, hmmsearch.Hmmsearch]


def make_template_features(
    input_sequence: str,
    hits: Sequence[Any],
    template_featurizer: Any,
) -> FeatureDict:
    hits_cat = sum(hits.values(), [])
    if(len(hits_cat) == 0 or template_featurizer is None):
        template_features = empty_template_feats(len(input_sequence))
    else:
        templates_result = template_featurizer.get_templates(
            query_sequence=input_sequence,
            hits=hits_cat,
        )
        template_features = templates_result.features

    return template_features


def unify_template_features(
    template_feature_list: Sequence[FeatureDict]
) -> FeatureDict:
    out_dicts = []
    seq_lens = [fd["template_aatype"].shape[1] for fd in template_feature_list]
    for i, fd in enumerate(template_feature_list):
        out_dict = {}
        n_templates, n_res = fd["template_aatype"].shape[:2]
        for k,v in fd.items():
            seq_keys = [
                "template_aatype",
                "template_all_atom_positions",
                "template_all_atom_mask",
            ]
            if(k in seq_keys):
                new_shape = list(v.shape)
                assert(new_shape[1] == n_res)
                new_shape[1] = sum(seq_lens)
                new_array = np.zeros(new_shape, dtype=v.dtype)

                if(k == "template_aatype"):
                    new_array[..., residue_constants.HHBLITS_AA_TO_ID['-']] = 1

                offset = sum(seq_lens[:i])
                new_array[:, offset:offset + seq_lens[i]] = v
                out_dict[k] = new_array
            else:
                out_dict[k] = v

        chain_indices = np.array(n_templates * [i])
        out_dict["template_chain_index"] = chain_indices

        if(n_templates != 0):
            out_dicts.append(out_dict)

    if(len(out_dicts) > 0):
        out_dict = {
            k: np.concatenate([od[k] for od in out_dicts]) for k in out_dicts[0]
        }
    else:
        out_dict = empty_template_feats(sum(seq_lens))

    return out_dict


def make_sequence_features(
    sequence: str, description: str, num_res: int
) -> FeatureDict:
    """Construct a feature dict of sequence features."""
    features = {}
    features["aatype"] = residue_constants.sequence_to_onehot(
        sequence=sequence,
        mapping=residue_constants.restype_order_with_x,
        map_unknown_to_x=True,
    )
    features["between_segment_residues"] = np.zeros((num_res,), dtype=np.int32)
    features["domain_name"] = np.array(
        [description.encode("utf-8")], dtype=np.object_
    )
    features["residue_index"] = np.array(range(num_res), dtype=np.int32)
    features["seq_length"] = np.array([num_res] * num_res, dtype=np.int32)
    features["sequence"] = np.array(
        [sequence.encode("utf-8")], dtype=np.object_
    )
    return features


def make_mmcif_features(
    mmcif_object: mmcif_parsing.MmcifObject, chain_id: str
) -> FeatureDict:
    input_sequence = mmcif_object.chain_to_seqres[chain_id]
    description = "_".join([mmcif_object.file_id, chain_id])
    num_res = len(input_sequence)

    mmcif_feats = {}

    mmcif_feats.update(
        make_sequence_features(
            sequence=input_sequence,
            description=description,
            num_res=num_res,
        )
    )

    all_atom_positions, all_atom_mask = mmcif_parsing.get_atom_coords(
        mmcif_object=mmcif_object, chain_id=chain_id
    )
    mmcif_feats["all_atom_positions"] = all_atom_positions
    mmcif_feats["all_atom_mask"] = all_atom_mask

    mmcif_feats["resolution"] = np.array(
        [mmcif_object.header["resolution"]], dtype=np.float32
    )

    mmcif_feats["release_date"] = np.array(
        [mmcif_object.header["release_date"].encode("utf-8")], dtype=np.object_
    )

    mmcif_feats["is_distillation"] = np.array(0., dtype=np.float32)

    return mmcif_feats


def _aatype_to_str_sequence(aatype):
    return ''.join([
        residue_constants.restypes_with_x[aatype[i]]
        for i in range(len(aatype))
    ])


def make_protein_features(
    protein_object: protein.Protein,
    description: str,
    _is_distillation: bool = False,
) -> FeatureDict:
    pdb_feats = {}
    aatype = protein_object.aatype
    sequence = _aatype_to_str_sequence(aatype)
    pdb_feats.update(
        make_sequence_features(
            sequence=sequence,
            description=description,
            num_res=len(protein_object.aatype),
        )
    )

    all_atom_positions = protein_object.atom_positions
    all_atom_mask = protein_object.atom_mask

    pdb_feats["all_atom_positions"] = all_atom_positions.astype(np.float32)
    pdb_feats["all_atom_mask"] = all_atom_mask.astype(np.float32)

    pdb_feats["resolution"] = np.array([0.]).astype(np.float32)
    pdb_feats["is_distillation"] = np.array(
        1. if _is_distillation else 0.
    ).astype(np.float32)

    return pdb_feats


def make_pdb_features(
    protein_object: protein.Protein,
    description: str,
    is_distillation: bool = True,
    confidence_threshold: float = 50.,
) -> FeatureDict:
    pdb_feats = make_protein_features(
        protein_object, description, _is_distillation=True
    )

    if(is_distillation):
        high_confidence = protein_object.b_factors > confidence_threshold
        high_confidence = np.any(high_confidence, axis=-1)
        pdb_feats["all_atom_mask"] *= high_confidence[..., None]

    return pdb_feats


def make_msa_features(msas: Sequence[parsers.Msa]) -> FeatureDict:
    """Constructs a feature dict of MSA features."""
    if not msas:
        raise ValueError("At least one MSA must be provided.")

    int_msa = []
    deletion_matrix = []
    species_ids = []
    seen_sequences = set()
    for msa_index, msa in enumerate(msas):
        if not msa:
            raise ValueError(
                f"MSA {msa_index} must contain at least one sequence."
            )
        for sequence_index, sequence in enumerate(msa.sequences):
            if sequence in seen_sequences:
                continue
            seen_sequences.add(sequence)
            int_msa.append(
                [residue_constants.HHBLITS_AA_TO_ID[res] for res in sequence]
            )

            deletion_matrix.append(msa.deletion_matrix[sequence_index])
            identifiers = msa_identifiers.get_identifiers(
                msa.descriptions[sequence_index]
            )
            species_ids.append(identifiers.species_id.encode('utf-8'))

    num_res = len(msas[0].sequences[0])
    num_alignments = len(int_msa)
    features = {}
    features["deletion_matrix_int"] = np.array(deletion_matrix, dtype=np.int32)
    features["msa"] = np.array(int_msa, dtype=np.int32)
    features["num_alignments"] = np.array(
        [num_alignments] * num_res, dtype=np.int32
    )
    features["msa_species_identifiers"] = np.array(species_ids, dtype=np.object_)
    return features


def run_msa_tool(
    msa_runner,
    fasta_path: str,
    msa_out_path: str,
    msa_format: str,
    max_sto_sequences: Optional[int] = None,
) -> Mapping[str, Any]:
    """Runs an MSA tool, checking if output already exists first."""
    if(msa_format == "sto" and max_sto_sequences is not None):
        result = msa_runner.query(fasta_path, max_sto_sequences)[0]
    else:
        result = msa_runner.query(fasta_path)[0]

    assert msa_out_path.split('.')[-1] == msa_format
    with open(msa_out_path, "w") as f:
        f.write(result[msa_format])

    return result


def make_dummy_msa_obj(input_sequence) -> parsers.Msa:
    deletion_matrix = [[0 for _ in input_sequence]]
    return parsers.Msa(sequences=[input_sequence],
                       deletion_matrix=deletion_matrix,
                       descriptions=['dummy'])


# Generate 1-sequence MSA features having only the input sequence
def make_dummy_msa_feats(input_sequence) -> FeatureDict:
    msa_data_obj = make_dummy_msa_obj(input_sequence)
    return make_msa_features([msa_data_obj])


def make_sequence_features_with_custom_template(
        sequence: str,
        mmcif_path: str,
        pdb_id: str,
        chain_id: str,
        kalign_binary_path: str) -> FeatureDict:
    """
    process a single fasta file using features derived from a single template rather than an alignment
    """
    num_res = len(sequence)

    sequence_features = make_sequence_features(
        sequence=sequence,
        description=pdb_id,
        num_res=num_res,
    )

    msa_data = [sequence]
    deletion_matrix = [[0 for _ in sequence]]
    msa_data_obj = parsers.Msa(sequences=msa_data, deletion_matrix=deletion_matrix, descriptions=None)

    msa_features = make_msa_features([msa_data_obj])
    template_features = get_custom_template_features(
        mmcif_path=mmcif_path,
        query_sequence=sequence,
        pdb_id=pdb_id,
        chain_id=chain_id,
        kalign_binary_path=kalign_binary_path
    )

    return {
        **sequence_features,
        **msa_features,
        **template_features.features
    }


class AlignmentRunner:
    """Runs alignment tools and saves the results"""
    def __init__(
        self,
        jackhmmer_binary_path: Optional[str] = None,
        hhblits_binary_path: Optional[str] = None,
        uniref90_database_path: Optional[str] = None,
        mgnify_database_path: Optional[str] = None,
        bfd_database_path: Optional[str] = None,
        uniref30_database_path: Optional[str] = None,
        uniclust30_database_path: Optional[str] = None,
        uniprot_database_path: Optional[str] = None,
        template_searcher: Optional[TemplateSearcher] = None,
        use_small_bfd: Optional[bool] = None,
        no_cpus: Optional[int] = None,
        uniref_max_hits: int = 10000,
        mgnify_max_hits: int = 5000,
        uniprot_max_hits: int = 50000,
    ):
        """
        Args:
            jackhmmer_binary_path:
                Path to jackhmmer binary
            hhblits_binary_path:
                Path to hhblits binary
            uniref90_database_path:
                Path to uniref90 database. If provided, jackhmmer_binary_path
                must also be provided
            mgnify_database_path:
                Path to mgnify database. If provided, jackhmmer_binary_path
                must also be provided
            bfd_database_path:
                Path to BFD database. Depending on the value of use_small_bfd,
                one of hhblits_binary_path or jackhmmer_binary_path must be
                provided.
            uniref30_database_path:
                Path to uniref30. Searched alongside BFD if use_small_bfd is
                false.
            uniclust30_database_path:
                Path to uniclust30. Searched alongside BFD if use_small_bfd is
                false.
            use_small_bfd:
                Whether to search the BFD database alone with jackhmmer or
                in conjunction with uniref30/uniclust30 with hhblits.
            no_cpus:
                The number of CPUs available for alignment. By default, all
                CPUs are used.
            uniref_max_hits:
                Max number of uniref hits
            mgnify_max_hits:
                Max number of mgnify hits
            uniprot_max_hits:
                Max number of uniprot hits
        """
        db_map = {
            "jackhmmer": {
                "binary": jackhmmer_binary_path,
                "dbs": [
                    uniref90_database_path,
                    mgnify_database_path,
                    bfd_database_path if use_small_bfd else None,
                    uniprot_database_path,
                ],
            },
            "hhblits": {
                "binary": hhblits_binary_path,
                "dbs": [
                    bfd_database_path if not use_small_bfd else None,
                ],
            },
        }

        for name, dic in db_map.items():
            binary, dbs = dic["binary"], dic["dbs"]
            if(binary is None and not all([x is None for x in dbs])):
                raise ValueError(
                    f"{name} DBs provided but {name} binary is None"
                )

        self.uniref_max_hits = uniref_max_hits
        self.mgnify_max_hits = mgnify_max_hits
        self.uniprot_max_hits = uniprot_max_hits
        self.use_small_bfd = use_small_bfd

        if(no_cpus is None):
            no_cpus = cpu_count()

        self.jackhmmer_uniref90_runner = None
        if(jackhmmer_binary_path is not None and
            uniref90_database_path is not None
        ):
            self.jackhmmer_uniref90_runner = jackhmmer.Jackhmmer(
                binary_path=jackhmmer_binary_path,
                database_path=uniref90_database_path,
                n_cpu=no_cpus,
            )

        self.jackhmmer_small_bfd_runner = None
        self.hhblits_bfd_unirefclust_runner = None
        if(bfd_database_path is not None):
            if use_small_bfd:
                self.jackhmmer_small_bfd_runner = jackhmmer.Jackhmmer(
                    binary_path=jackhmmer_binary_path,
                    database_path=bfd_database_path,
                    n_cpu=no_cpus,
                )
            else:
                dbs = [bfd_database_path]
                if(uniref30_database_path is not None):
                    dbs.append(uniref30_database_path)
                if (uniclust30_database_path is not None):
                    dbs.append(uniclust30_database_path)
                self.hhblits_bfd_unirefclust_runner = hhblits.HHBlits(
                    binary_path=hhblits_binary_path,
                    databases=dbs,
                    n_cpu=no_cpus,
                )

        self.jackhmmer_mgnify_runner = None
        if(mgnify_database_path is not None):
            self.jackhmmer_mgnify_runner = jackhmmer.Jackhmmer(
                binary_path=jackhmmer_binary_path,
                database_path=mgnify_database_path,
                n_cpu=no_cpus,
            )

        self.jackhmmer_uniprot_runner = None
        if(uniprot_database_path is not None):
            self.jackhmmer_uniprot_runner = jackhmmer.Jackhmmer(
                binary_path=jackhmmer_binary_path,
                database_path=uniprot_database_path,
                n_cpu=no_cpus
            )

        if(template_searcher is not None and
           self.jackhmmer_uniref90_runner is None
        ):
            raise ValueError(
                "Uniref90 runner must be specified to run template search"
            )

        self.template_searcher = template_searcher

    def run(
        self,
        fasta_path: str,
        output_dir: str,
    ):
        """Runs alignment tools on a sequence"""
        if(self.jackhmmer_uniref90_runner is not None):
            uniref90_out_path = os.path.join(output_dir, "uniref90_hits.sto")

            jackhmmer_uniref90_result = run_msa_tool(
                msa_runner=self.jackhmmer_uniref90_runner,
                fasta_path=fasta_path,
                msa_out_path=uniref90_out_path,
                msa_format='sto',
                max_sto_sequences=self.uniref_max_hits,
            )

            template_msa = jackhmmer_uniref90_result["sto"]
            template_msa = parsers.deduplicate_stockholm_msa(template_msa)
            template_msa = parsers.remove_empty_columns_from_stockholm_msa(
                template_msa
            )

            if(self.template_searcher is not None):
                if(self.template_searcher.input_format == "sto"):
                    pdb_templates_result = self.template_searcher.query(
                        template_msa,
                        output_dir=output_dir
                    )
                elif(self.template_searcher.input_format == "a3m"):
                    uniref90_msa_as_a3m = parsers.convert_stockholm_to_a3m(
                        template_msa
                    )
                    pdb_templates_result = self.template_searcher.query(
                        uniref90_msa_as_a3m,
                        output_dir=output_dir
                    )
                else:
                    fmt = self.template_searcher.input_format
                    raise ValueError(
                        f"Unrecognized template input format: {fmt}"
                    )

        if(self.jackhmmer_mgnify_runner is not None):
            mgnify_out_path = os.path.join(output_dir, "mgnify_hits.sto")
            jackhmmer_mgnify_result = run_msa_tool(
                msa_runner=self.jackhmmer_mgnify_runner,
                fasta_path=fasta_path,
                msa_out_path=mgnify_out_path,
                msa_format='sto',
                max_sto_sequences=self.mgnify_max_hits
            )

        if(self.use_small_bfd and self.jackhmmer_small_bfd_runner is not None):
            bfd_out_path = os.path.join(output_dir, "small_bfd_hits.sto")
            jackhmmer_small_bfd_result = run_msa_tool(
                msa_runner=self.jackhmmer_small_bfd_runner,
                fasta_path=fasta_path,
                msa_out_path=bfd_out_path,
                msa_format="sto",
            )
        elif(self.hhblits_bfd_unirefclust_runner is not None):
            uni_name = "uni"
            for db_name in self.hhblits_bfd_unirefclust_runner.databases:
                if "uniref" in db_name.lower():
                    uni_name = f"{uni_name}ref"
                elif "uniclust" in db_name.lower():
                    uni_name = f"{uni_name}clust"

            bfd_out_path = os.path.join(output_dir, f"bfd_{uni_name}_hits.a3m")
            hhblits_bfd_unirefclust_result = run_msa_tool(
                msa_runner=self.hhblits_bfd_unirefclust_runner,
                fasta_path=fasta_path,
                msa_out_path=bfd_out_path,
                msa_format="a3m",
            )

        if(self.jackhmmer_uniprot_runner is not None):
            uniprot_out_path = os.path.join(output_dir, 'uniprot_hits.sto')
            result = run_msa_tool(
                self.jackhmmer_uniprot_runner,
                fasta_path=fasta_path,
                msa_out_path=uniprot_out_path,
                msa_format='sto',
                max_sto_sequences=self.uniprot_max_hits,
            )


@dataclasses.dataclass(frozen=True)
class _FastaChain:
    sequence: str
    description: str


def _make_chain_id_map(
    sequences: Sequence[str],
    descriptions: Sequence[str],
) -> Mapping[str, _FastaChain]:
    """Makes a mapping from PDB-format chain ID to sequence and description."""
    if len(sequences) != len(descriptions):
      raise ValueError('sequences and descriptions must have equal length. '
                       f'Got {len(sequences)} != {len(descriptions)}.')
    if len(sequences) > protein.PDB_MAX_CHAINS:
      raise ValueError('Cannot process more chains than the PDB format supports. '
                       f'Got {len(sequences)} chains.')
    chain_id_map = {}
    for chain_id, sequence, description in zip(
        protein.PDB_CHAIN_IDS, sequences, descriptions
    ):
        chain_id_map[chain_id] = _FastaChain(
            sequence=sequence, description=description
        )
    return chain_id_map


@contextlib.contextmanager
def temp_fasta_file(fasta_str: str):
    with tempfile.NamedTemporaryFile('w', suffix='.fasta') as fasta_file:
      fasta_file.write(fasta_str)
      fasta_file.seek(0)
      yield fasta_file.name


def convert_monomer_features(
    monomer_features: FeatureDict,
    chain_id: str
) -> FeatureDict:
    """Reshapes and modifies monomer features for multimer models."""
    converted = {}
    converted['auth_chain_id'] = np.asarray(chain_id, dtype=np.object_)
    unnecessary_leading_dim_feats = {
        'sequence', 'domain_name', 'num_alignments', 'seq_length'
    }
    for feature_name, feature in monomer_features.items():
      if feature_name in unnecessary_leading_dim_feats:
        # asarray ensures it's a np.ndarray.
        feature = np.asarray(feature[0], dtype=feature.dtype)
      elif feature_name == 'aatype':
        # The multimer model performs the one-hot operation itself.
        feature = np.argmax(feature, axis=-1).astype(np.int32)
      elif feature_name == 'template_aatype':
        feature = np.argmax(feature, axis=-1).astype(np.int32)
        new_order_list = residue_constants.MAP_HHBLITS_AATYPE_TO_OUR_AATYPE
        feature = np.take(new_order_list, feature.astype(np.int32), axis=0)
      elif feature_name == 'template_all_atom_masks':
        feature_name = 'template_all_atom_mask'
      converted[feature_name] = feature
    return converted


def int_id_to_str_id(num: int) -> str:
    """Encodes a number as a string, using reverse spreadsheet style naming.

    Args:
      num: A positive integer.

    Returns:
      A string that encodes the positive integer using reverse spreadsheet style,
      naming e.g. 1 = A, 2 = B, ..., 27 = AA, 28 = BA, 29 = CA, ... This is the
      usual way to encode chain IDs in mmCIF files.
    """
    if num <= 0:
      raise ValueError(f'Only positive integers allowed, got {num}.')

    num = num - 1  # 1-based indexing.
    output = []
    while num >= 0:
      output.append(chr(num % 26 + ord('A')))
      num = num // 26 - 1
    return ''.join(output)


def add_assembly_features(
    all_chain_features: MutableMapping[str, FeatureDict],
) -> MutableMapping[str, FeatureDict]:
    """Add features to distinguish between chains.

    Args:
      all_chain_features: A dictionary which maps chain_id to a dictionary of
        features for each chain.

    Returns:
      all_chain_features: A dictionary which maps strings of the form
        `<seq_id>_<sym_id>` to the corresponding chain features. E.g. two
        chains from a homodimer would have keys A_1 and A_2. Two chains from a
        heterodimer would have keys A_1 and B_1.
    """
    # Group the chains by sequence
    seq_to_entity_id = {}
    grouped_chains = collections.defaultdict(list)
    for chain_id, chain_features in all_chain_features.items():
      seq = str(chain_features['sequence'])
      if seq not in seq_to_entity_id:
        seq_to_entity_id[seq] = len(seq_to_entity_id) + 1
      grouped_chains[seq_to_entity_id[seq]].append(chain_features)

    new_all_chain_features = {}
    chain_id = 1
    for entity_id, group_chain_features in grouped_chains.items():
      for sym_id, chain_features in enumerate(group_chain_features, start=1):
        new_all_chain_features[
            f'{int_id_to_str_id(entity_id)}_{sym_id}'] = chain_features
        seq_length = chain_features['seq_length']
        chain_features['asym_id'] = (
            chain_id * np.ones(seq_length)
        ).astype(np.int64)
        chain_features['sym_id'] = (
            sym_id * np.ones(seq_length)
        ).astype(np.int64)
        chain_features['entity_id'] = (
            entity_id * np.ones(seq_length)
        ).astype(np.int64)
        chain_id += 1

    return new_all_chain_features


def pad_msa(np_example, min_num_seq):
    np_example = dict(np_example)
    num_seq = np_example['msa'].shape[0]
    if num_seq < min_num_seq:
      for feat in ('msa', 'deletion_matrix', 'bert_mask', 'msa_mask'):
        np_example[feat] = np.pad(
            np_example[feat], ((0, min_num_seq - num_seq), (0, 0)))
      np_example['cluster_bias_mask'] = np.pad(
          np_example['cluster_bias_mask'], ((0, min_num_seq - num_seq),))
    return np_example


class DataPipeline:
    """Assembles input features."""
    def __init__(
        self,
        template_featurizer: Optional[templates.TemplateHitFeaturizer],
    ):
        self.template_featurizer = template_featurizer

    def _parse_msa_data(
        self,
        alignment_dir: str,
        alignment_index: Optional[Any] = None,
    ) -> Mapping[str, Any]:
        msa_data = {}
        if(alignment_index is not None):
            fp = open(os.path.join(alignment_dir, alignment_index["db"]), "rb")

            def read_msa(start, size):
                fp.seek(start)
                msa = fp.read(size).decode("utf-8")
                return msa

            for (name, start, size) in alignment_index["files"]:
                filename, ext = os.path.splitext(name)

                if(ext == ".a3m"):
                    msa = parsers.parse_a3m(
                        read_msa(start, size)
                    )
                # The "hmm_output" exception is a crude way to exclude
                # multimer template hits.
                # Multimer "uniprot_hits" processed separately.
                elif(ext == ".sto" and filename not in ["uniprot_hits", "hmm_output"]):
                    msa = parsers.parse_stockholm(read_msa(start, size))
                else:
                    continue

                msa_data[name] = msa

            fp.close()
        else:
<<<<<<< HEAD
            # Now will split the following steps into multiple processes 
            current_directory = os.path.dirname(os.path.abspath(__file__))
            cmd = f"{current_directory}/tools/parse_msa_files.py"
            msa_data = subprocess.run(['python',cmd, f"--alignment_dir={alignment_dir}"],capture_output=True, text=True)
            msa_data = pickle.load((open(msa_data.stdout.lstrip().rstrip(),'rb')))
=======
            for f in os.listdir(alignment_dir):
                path = os.path.join(alignment_dir, f)
                filename, ext = os.path.splitext(f)

                if(ext == ".a3m"):
                    with open(path, "r") as fp:
                        msa = parsers.parse_a3m(fp.read())
                elif(ext == ".sto" and filename not in ["uniprot_hits", "hmm_output"]):
                    with open(path, "r") as fp:
                        msa = parsers.parse_stockholm(
                            fp.read()
                        )
                else:
                    continue

                msa_data[f] = msa
>>>>>>> 58d65692

        return msa_data

    def _parse_template_hit_files(
        self,
        alignment_dir: str,
        input_sequence: str,
        alignment_index: Optional[Any] = None
    ) -> Mapping[str, Any]:
        all_hits = {}
        if(alignment_index is not None):
            fp = open(os.path.join(alignment_dir, alignment_index["db"]), 'rb')

            def read_template(start, size):
                fp.seek(start)
                return fp.read(size).decode("utf-8")

            for (name, start, size) in alignment_index["files"]:
                ext = os.path.splitext(name)[-1]

                if(ext == ".hhr"):
                    hits = parsers.parse_hhr(read_template(start, size))
                    all_hits[name] = hits
                elif(name == "hmmsearch_output.sto"):
                    hits = parsers.parse_hmmsearch_sto(
                        read_template(start, size),
                        input_sequence,
                    )
                    all_hits[name] = hits

            fp.close()
        else:
            for f in os.listdir(alignment_dir):
                path = os.path.join(alignment_dir, f)
                ext = os.path.splitext(f)[-1]

                if(ext == ".hhr"):
                    with open(path, "r") as fp:
                        hits = parsers.parse_hhr(fp.read())
                    all_hits[f] = hits
                elif(f == "hmm_output.sto"):
                    with open(path, "r") as fp:
                        hits = parsers.parse_hmmsearch_sto(
                            fp.read(),
                            input_sequence,
                        )
                    all_hits[f] = hits

        return all_hits

    def _get_msas(self,
        alignment_dir: str,
        input_sequence: Optional[str] = None,
        alignment_index: Optional[str] = None,
    ):
        msa_data = self._parse_msa_data(alignment_dir, alignment_index)
        if(len(msa_data) == 0):
            if(input_sequence is None):
                raise ValueError(
                    """
                    If the alignment dir contains no MSAs, an input sequence 
                    must be provided.
                    """
                )

            msa_data["dummy"] = make_dummy_msa_obj(input_sequence)

        return list(msa_data.values())

    def _process_msa_feats(
        self,
        alignment_dir: str,
        input_sequence: Optional[str] = None,
        alignment_index: Optional[str] = None
    ) -> Mapping[str, Any]:

        msas = self._get_msas(
            alignment_dir, input_sequence, alignment_index
        )
        msa_features = make_msa_features(
            msas=msas
        )

        return msa_features

    # Load and process sequence embedding features
    def _process_seqemb_features(self,
        alignment_dir: str,
    ) -> Mapping[str, Any]:
        seqemb_features = {}
        for f in os.listdir(alignment_dir):
            path = os.path.join(alignment_dir, f)
            ext = os.path.splitext(f)[-1]

            if (ext == ".pt"):
                # Load embedding file
                seqemb_data = torch.load(path)
                seqemb_features["seq_embedding"] = seqemb_data["representations"][33]

        return seqemb_features

    def process_fasta(
        self,
        fasta_path: str,
        alignment_dir: str,
        alignment_index: Optional[str] = None,
        seqemb_mode: bool = False,
    ) -> FeatureDict:
        """Assembles features for a single sequence in a FASTA file"""
        with open(fasta_path) as f:
            fasta_str = f.read()
        input_seqs, input_descs = parsers.parse_fasta(fasta_str)
        if len(input_seqs) != 1:
            raise ValueError(
                f"More than one input sequence found in {fasta_path}."
            )
        input_sequence = input_seqs[0]
        input_description = input_descs[0]
        num_res = len(input_sequence)

        hits = self._parse_template_hit_files(
            alignment_dir=alignment_dir,
            input_sequence=input_sequence,
            alignment_index=alignment_index,
        )

        template_features = make_template_features(
            input_sequence,
            hits,
            self.template_featurizer,
        )

        sequence_features = make_sequence_features(
            sequence=input_sequence,
            description=input_description,
            num_res=num_res,
        )

        sequence_embedding_features = {}
        # If using seqemb mode, generate a dummy MSA features using just the sequence
        if seqemb_mode:
            msa_features = make_dummy_msa_feats(input_sequence)
            sequence_embedding_features = self._process_seqemb_features(alignment_dir)
        else:
            msa_features = self._process_msa_feats(alignment_dir, input_sequence, alignment_index)
        
        return {
            **sequence_features,
            **msa_features, 
            **template_features,
            **sequence_embedding_features
        }

    def process_mmcif(
        self,
        mmcif: mmcif_parsing.MmcifObject,  # parsing is expensive, so no path
        alignment_dir: str,
        chain_id: Optional[str] = None,
        alignment_index: Optional[str] = None,
        seqemb_mode: bool = False,
    ) -> FeatureDict:
        """
            Assembles features for a specific chain in an mmCIF object.

            If chain_id is None, it is assumed that there is only one chain
            in the object. Otherwise, a ValueError is thrown.
        """
        if chain_id is None:
            chains = mmcif.structure.get_chains()
            chain = next(chains, None)
            if chain is None:
                raise ValueError("No chains in mmCIF file")
            chain_id = chain.id

        mmcif_feats = make_mmcif_features(mmcif, chain_id)

        input_sequence = mmcif.chain_to_seqres[chain_id]
        hits = self._parse_template_hit_files(
            alignment_dir=alignment_dir,
            input_sequence=input_sequence,
            alignment_index=alignment_index)

        template_features = make_template_features(
            input_sequence,
            hits,
            self.template_featurizer
        )

        sequence_embedding_features = {}
        # If using seqemb mode, generate a dummy MSA features using just the sequence
        if seqemb_mode:
            msa_features = make_dummy_msa_feats(input_sequence)
            sequence_embedding_features = self._process_seqemb_features(alignment_dir)
        else:
            msa_features = self._process_msa_feats(alignment_dir, input_sequence, alignment_index)

        return {**mmcif_feats, **template_features, **msa_features, **sequence_embedding_features}

    def process_pdb(
        self,
        pdb_path: str,
        alignment_dir: str,
        is_distillation: bool = True,
        chain_id: Optional[str] = None,
        _structure_index: Optional[str] = None,
        alignment_index: Optional[str] = None,
        seqemb_mode: bool = False,
    ) -> FeatureDict:
        """
            Assembles features for a protein in a PDB file.
        """
        if(_structure_index is not None):
            db_dir = os.path.dirname(pdb_path)
            db = _structure_index["db"]
            db_path = os.path.join(db_dir, db)
            fp = open(db_path, "rb")
            _, offset, length = _structure_index["files"][0]
            fp.seek(offset)
            pdb_str = fp.read(length).decode("utf-8")
            fp.close()
        else:
            with open(pdb_path, 'r') as f:
                pdb_str = f.read()

        protein_object = protein.from_pdb_string(pdb_str, chain_id)
        input_sequence = _aatype_to_str_sequence(protein_object.aatype)
        description = os.path.splitext(os.path.basename(pdb_path))[0].upper()
        pdb_feats = make_pdb_features(
            protein_object,
            description,
            is_distillation=is_distillation
        )

        hits = self._parse_template_hit_files(
            alignment_dir=alignment_dir,
            input_sequence=input_sequence,
            alignment_index=alignment_index,
        )

        template_features = make_template_features(
            input_sequence,
            hits,
            self.template_featurizer,
        )

        sequence_embedding_features = {}
        # If in sequence embedding mode, generate dummy MSA features using just the input sequence
        if seqemb_mode:
            msa_features = make_dummy_msa_feats(input_sequence)
            sequence_embedding_features = self._process_seqemb_features(alignment_dir)
        else:
            msa_features = self._process_msa_feats(alignment_dir, input_sequence, alignment_index)

        return {**pdb_feats, **template_features, **msa_features, **sequence_embedding_features}

    def process_core(
        self,
        core_path: str,
        alignment_dir: str,
        alignment_index: Optional[str] = None,
        seqemb_mode: bool = False,
    ) -> FeatureDict:
        """
            Assembles features for a protein in a ProteinNet .core file.
        """
        with open(core_path, 'r') as f:
            core_str = f.read()

        protein_object = protein.from_proteinnet_string(core_str)
        input_sequence = _aatype_to_str_sequence(protein_object.aatype)
        description = os.path.splitext(os.path.basename(core_path))[0].upper()
        core_feats = make_protein_features(protein_object, description)

        hits = self._parse_template_hit_files(
            alignment_dir=alignment_dir,
            input_sequence=input_sequence,
            alignment_index=alignment_index,
        )

        template_features = make_template_features(
            input_sequence,
            hits,
            self.template_featurizer,
        )

        sequence_embedding_features = {}
        # If in sequence embedding mode, generate dummy MSA features using just the input sequence
        if seqemb_mode:
            msa_features = make_dummy_msa_feats(input_sequence)
            sequence_embedding_features = self._process_seqemb_features(alignment_dir)
        else:
            msa_features = self._process_msa_feats(alignment_dir, input_sequence)

        return {**core_feats, **template_features, **msa_features, **sequence_embedding_features}

    def process_multiseq_fasta(self,
                               fasta_path: str,
                               super_alignment_dir: str,
                               ri_gap: int = 200,
                               ) -> FeatureDict:
        """
            Assembles features for a multi-sequence FASTA. Uses Minkyung Baek's
            hack from Twitter (a.k.a. AlphaFold-Gap).
        """
        with open(fasta_path, 'r') as f:
            fasta_str = f.read()

        input_seqs, input_descs = parsers.parse_fasta(fasta_str)

        # No whitespace allowed
        input_descs = [i.split()[0] for i in input_descs]

        # Stitch all of the sequences together
        input_sequence = ''.join(input_seqs)
        input_description = '-'.join(input_descs)
        num_res = len(input_sequence)

        sequence_features = make_sequence_features(
            sequence=input_sequence,
            description=input_description,
            num_res=num_res,
        )

        seq_lens = [len(s) for s in input_seqs]
        total_offset = 0
        for sl in seq_lens:
            total_offset += sl
            sequence_features["residue_index"][total_offset:] += ri_gap

        msa_list = []
        deletion_mat_list = []
        for seq, desc in zip(input_seqs, input_descs):
            alignment_dir = os.path.join(
                super_alignment_dir, desc
            )
            msas = self._get_msas(
                alignment_dir, seq, None
            )
            msa_list.append([m.sequences for m in msas])
            deletion_mat_list.append([m.deletion_matrix for m in msas])

        final_msa = []
        final_deletion_mat = []
        final_msa_obj = []
        msa_it = enumerate(zip(msa_list, deletion_mat_list))
        for i, (msas, deletion_mats) in msa_it:
            prec, post = sum(seq_lens[:i]), sum(seq_lens[i + 1:])
            msas = [
                [prec * '-' + seq + post * '-' for seq in msa] for msa in msas
            ]
            deletion_mats = [
                [prec * [0] + dml + post * [0] for dml in deletion_mat]
                for deletion_mat in deletion_mats
            ]

            assert (len(msas[0][-1]) == len(input_sequence))

            final_msa.extend(msas)
            final_deletion_mat.extend(deletion_mats)
            final_msa_obj.extend([parsers.Msa(sequences=msas[k], deletion_matrix=deletion_mats[k], descriptions=None)
                                  for k in range(len(msas))])

        msa_features = make_msa_features(
            msas=final_msa_obj
        )

        template_feature_list = []
        for seq, desc in zip(input_seqs, input_descs):
            alignment_dir = os.path.join(
                super_alignment_dir, desc
            )
            hits = self._parse_template_hit_files(alignment_dir=alignment_dir,
                                                  input_sequence=seq,
                                                  alignment_index=None)

            template_features = make_template_features(
                seq,
                hits,
                self.template_featurizer,
            )
            template_feature_list.append(template_features)

        template_features = unify_template_features(template_feature_list)

        return {
            **sequence_features,
            **msa_features,
            **template_features,
        }


class DataPipelineMultimer:
    """Runs the alignment tools and assembles the input features."""

    def __init__(self,
                 monomer_data_pipeline: DataPipeline,
                 ):
        """Initializes the data pipeline.
        Args:
          monomer_data_pipeline: An instance of pipeline.DataPipeline - that runs
            the data pipeline for the monomer AlphaFold system.
          jackhmmer_binary_path: Location of the jackhmmer binary.
          uniprot_database_path: Location of the unclustered uniprot sequences, that
            will be searched with jackhmmer and used for MSA pairing.
          max_uniprot_hits: The maximum number of hits to return from uniprot.
          use_precomputed_msas: Whether to use pre-existing MSAs; see run_alphafold.
        """
        self._monomer_data_pipeline = monomer_data_pipeline

    def _process_single_chain(
            self,
            chain_id: str,
            sequence: str,
            description: str,
            chain_alignment_dir: str,
            is_homomer_or_monomer: bool
    ) -> FeatureDict:
        """Runs the monomer pipeline on a single chain."""
        chain_fasta_str = f'>{chain_id}\n{sequence}\n'
        if not os.path.exists(chain_alignment_dir):
            raise ValueError(f"Alignments for {chain_id} not found...")
        with temp_fasta_file(chain_fasta_str) as chain_fasta_path:
            chain_features = self._monomer_data_pipeline.process_fasta(
                fasta_path=chain_fasta_path,
                alignment_dir=chain_alignment_dir
            )

            # We only construct the pairing features if there are 2 or more unique
            # sequences.
            if not is_homomer_or_monomer:
                all_seq_msa_features = self._all_seq_msa_features(
                    chain_alignment_dir
                )
                chain_features.update(all_seq_msa_features)
        return chain_features

    @staticmethod
    def _all_seq_msa_features(alignment_dir):
        """Get MSA features for unclustered uniprot, for pairing."""
        uniprot_msa_path = os.path.join(alignment_dir, "uniprot_hits.sto")
        if not os.path.exists(uniprot_msa_path):
            chain_id = os.path.basename(os.path.normpath(alignment_dir))
            raise ValueError(f"Missing 'uniprot_hits.sto' for {chain_id}. "
                             f"This is required for Multimer MSA pairing.")

        with open(uniprot_msa_path, "r") as fp:
            uniprot_msa_string = fp.read()
        msa = parsers.parse_stockholm(uniprot_msa_string)
        all_seq_features = make_msa_features([msa])
        valid_feats = msa_pairing.MSA_FEATURES + (
            'msa_species_identifiers',
        )
        feats = {
            f'{k}_all_seq': v for k, v in all_seq_features.items()
            if k in valid_feats
        }
        return feats

    def process_fasta(self,
                      fasta_path: str,
                      alignment_dir: str,
                      ) -> FeatureDict:
        """Creates features."""
        with open(fasta_path) as f:
            input_fasta_str = f.read()


        input_seqs, input_descs = parsers.parse_fasta(input_fasta_str)


        all_chain_features = {}
        sequence_features = {}
        is_homomer_or_monomer = len(set(input_seqs)) == 1
        for desc, seq in zip(input_descs, input_seqs):
            if seq in sequence_features:
                all_chain_features[desc] = copy.deepcopy(
                    sequence_features[seq]
                )
                continue


            chain_features = self._process_single_chain(
                chain_id=desc,
                sequence=seq,
                description=desc,
                chain_alignment_dir=os.path.join(alignment_dir, desc),
                is_homomer_or_monomer=is_homomer_or_monomer
            )


            chain_features = convert_monomer_features(
                chain_features,
                chain_id=desc
            )
            all_chain_features[desc] = chain_features
            sequence_features[seq] = chain_features


        all_chain_features = add_assembly_features(all_chain_features)


        np_example = feature_processing_multimer.pair_and_merge(
            all_chain_features=all_chain_features,
        )


        # Pad MSA to avoid zero-sized extra_msa.
        np_example = pad_msa(np_example, 512)

        return np_example
    
    def get_mmcif_features(
            self, mmcif_object: mmcif_parsing.MmcifObject, chain_id: str
    ) -> FeatureDict:
        mmcif_feats = {}

        all_atom_positions, all_atom_mask = mmcif_parsing.get_atom_coords(
            mmcif_object=mmcif_object, chain_id=chain_id
        )
        mmcif_feats["all_atom_positions"] = all_atom_positions
        mmcif_feats["all_atom_mask"] = all_atom_mask

        mmcif_feats["resolution"] = np.array(
            mmcif_object.header["resolution"], dtype=np.float32
        )

        mmcif_feats["release_date"] = np.array(
            [mmcif_object.header["release_date"].encode("utf-8")], dtype=np.object_
        )

        mmcif_feats["is_distillation"] = np.array(0., dtype=np.float32)

        return mmcif_feats

    def process_mmcif(
            self,
            mmcif: mmcif_parsing.MmcifObject,  # parsing is expensive, so no path
            alignment_dir: str,
            alignment_index: Optional[str] = None,
    ) -> FeatureDict:


        all_chain_features = {}
        sequence_features = {}
        is_homomer_or_monomer = len(set(list(mmcif.chain_to_seqres.values()))) == 1
        for chain_id, seq in mmcif.chain_to_seqres.items():
            desc= "_".join([mmcif.file_id, chain_id])


            if seq in sequence_features:
                all_chain_features[desc] = copy.deepcopy(
                    sequence_features[seq]
                )
                continue


            chain_features = self._process_single_chain(
                chain_id=desc,
                sequence=seq,
                description=desc,
                chain_alignment_dir=os.path.join(alignment_dir, desc),
                is_homomer_or_monomer=is_homomer_or_monomer
            )


            chain_features = convert_monomer_features(
                chain_features,
                chain_id=desc
            )


            mmcif_feats = self.get_mmcif_features(mmcif, chain_id)
            chain_features.update(mmcif_feats)
            all_chain_features[desc] = chain_features
            sequence_features[seq] = chain_features


        all_chain_features = add_assembly_features(all_chain_features)


        np_example = feature_processing_multimer.pair_and_merge(
            all_chain_features=all_chain_features,
        )


        # Pad MSA to avoid zero-sized extra_msa.
        np_example = pad_msa(np_example, 512)


        return np_example<|MERGE_RESOLUTION|>--- conflicted
+++ resolved
@@ -736,30 +736,11 @@
 
             fp.close()
         else:
-<<<<<<< HEAD
             # Now will split the following steps into multiple processes 
             current_directory = os.path.dirname(os.path.abspath(__file__))
             cmd = f"{current_directory}/tools/parse_msa_files.py"
             msa_data = subprocess.run(['python',cmd, f"--alignment_dir={alignment_dir}"],capture_output=True, text=True)
             msa_data = pickle.load((open(msa_data.stdout.lstrip().rstrip(),'rb')))
-=======
-            for f in os.listdir(alignment_dir):
-                path = os.path.join(alignment_dir, f)
-                filename, ext = os.path.splitext(f)
-
-                if(ext == ".a3m"):
-                    with open(path, "r") as fp:
-                        msa = parsers.parse_a3m(fp.read())
-                elif(ext == ".sto" and filename not in ["uniprot_hits", "hmm_output"]):
-                    with open(path, "r") as fp:
-                        msa = parsers.parse_stockholm(
-                            fp.read()
-                        )
-                else:
-                    continue
-
-                msa_data[f] = msa
->>>>>>> 58d65692
 
         return msa_data
 
